﻿namespace Microsoft.Extensions.Logging
{
<<<<<<< HEAD
	using System;
	using System.Collections.Concurrent;
	using System.Collections.Generic;
	using System.Dynamic;
	using System.IO;
	using System.Linq;
	using System.Reflection;
	using System.Xml;
	using System.Xml.XPath;
	using log4net;
	using log4net.Config;
	using log4net.Repository;
	using Microsoft.Extensions.Configuration;
	using Microsoft.Extensions.Logging.Log4Net.AspNetCore;

	/// <summary>
	/// The log4net provider class.
	/// </summary>
	public class Log4NetProvider : ILoggerProvider
	{
		/// <summary>
		/// The log4net repository.
		/// </summary>
		private readonly ILoggerRepository loggerRepository;

		/// <summary>
		/// The loggers collection.
		/// </summary>
		private readonly ConcurrentDictionary<string, Log4NetLogger> loggers = new ConcurrentDictionary<string, Log4NetLogger>();


		/// <summary>
		/// Initializes a new instance of the <see cref="Log4NetProvider"/> class.
		/// </summary>
		/// <param name="log4NetConfigFile">The log4 net configuration file.</param>
		/// <param name="configurationSection">The configuration section. The values provided in this configuration will override the matching nodes value in original configuration file. You should use xpath as key (to find the node to override), and the new value as value.</param>
		public Log4NetProvider(string log4NetConfigFile, IConfigurationSection configurationSection)
		{
			var log4NetConfigXml = ParseLog4NetConfigFile(log4NetConfigFile).ToXDocument();
			var cfSectionAsDict = configurationSection.ConvertToDictionary();
			foreach (string xpath in cfSectionAsDict.Keys)
			{
				var node = log4NetConfigXml.XPathSelectElement(xpath);
				if (node != null && node.Attribute("value") != null)
				{
					node.Attribute("value").Value = cfSectionAsDict[xpath];
				}
			}
			loggerRepository = LogManager.CreateRepository(Assembly.GetEntryAssembly() ?? GetCallingAssemblyFromStartup(),
														   typeof(log4net.Repository.Hierarchy.Hierarchy));
			XmlConfigurator.Configure(loggerRepository, log4NetConfigXml.ToXmlDocument().DocumentElement);
		}


		/// <summary>
		/// Initializes a new instance of the <see cref="Log4NetProvider"/> class.
		/// </summary>
		/// <param name="log4NetConfigFile">The log4NetConfigFile.</param>
		public Log4NetProvider(string log4NetConfigFile)
		{
			loggerRepository = LogManager.CreateRepository(Assembly.GetEntryAssembly() ?? GetCallingAssemblyFromStartup(),
														   typeof(log4net.Repository.Hierarchy.Hierarchy));
			XmlConfigurator.Configure(loggerRepository, ParseLog4NetConfigFile(log4NetConfigFile).DocumentElement);
		}

		/// <summary>
		/// Creates the logger.
		/// </summary>
		/// <param name="categoryName">The category name.</param>
		/// <returns>The <see cref="ILogger"/> instance.</returns>
		public ILogger CreateLogger(string categoryName)
			=> this.loggers.GetOrAdd(categoryName, this.CreateLoggerImplementation);

		/// <summary>
		/// Performs application-defined tasks associated with freeing, releasing, or resetting unmanaged resources.
		/// </summary>
		public void Dispose()
		{
			this.Dispose(true);
			GC.SuppressFinalize(this);
		}

		/// <summary>
		/// Releases unmanaged and - optionally - managed resources.
		/// </summary>
		/// <param name="disposing"><c>true</c> to release both managed and unmanaged resources; <c>false</c> to release only unmanaged resources.</param>
		protected virtual void Dispose(bool disposing)
		{
			if (disposing)
			{
				return;
			}

			this.loggers.Clear();
		}

		
		/// <summary>
		/// Parses log4net config file.
		/// </summary>
		/// <param name="filename">The filename.</param>
		/// <returns>The <see cref="XmlElement"/> with the log4net XML element.</returns>
		private static XmlDocument ParseLog4NetConfigFile(string filename)
		{
			using (FileStream fp = File.OpenRead(filename))
			{
				var settings = new XmlReaderSettings
				{
					DtdProcessing = DtdProcessing.Prohibit
				};

				var log4netConfig = new XmlDocument();
				using (var reader = XmlReader.Create(fp, settings))
				{
					log4netConfig.Load(reader);
				}

				return log4netConfig;
			}
		}

		/// <summary>
		/// Creates the logger implementation.
		/// </summary>
		/// <param name="name">The name.</param>
		/// <returns>The <see cref="Log4NetLogger"/> instance.</returns>
		private Log4NetLogger CreateLoggerImplementation(string name)
			=> new Log4NetLogger(loggerRepository.Name, name);

		/// <summary>
		/// Tries to retrieve the assembly from a "Startup" type found in the stacktrace.
		/// </summary>
		/// <returns>Null for NetCoreApp 1.1 otherwise Assembly of Startup type if found in stacktrace.</returns>
		private static Assembly GetCallingAssemblyFromStartup()
		{
=======
    using System;
    using System.Collections.Concurrent;
    using System.IO;
    using System.Reflection;
    using System.Xml;

    using log4net;
    using log4net.Config;
    using log4net.Repository;

    /// <summary>
    /// The log4net provider class.
    /// </summary>
    public class Log4NetProvider : ILoggerProvider
    {
        /// <summary>
        /// The log4net repository.
        /// </summary>
        private ILoggerRepository loggerRepository;

        /// <summary>
        /// The loggers collection.
        /// </summary>
        private readonly ConcurrentDictionary<string, Log4NetLogger> loggers = new ConcurrentDictionary<string, Log4NetLogger>();

        /// <summary>
        /// Initializes a new instance of the <see cref="Log4NetProvider"/> class.
        /// </summary>
        /// <param name="log4NetConfigFile">The log4NetConfigFile.</param>
        public Log4NetProvider(string log4NetConfigFile)
            : this(log4NetConfigFile, false)
        {
        }

        /// <summary>
        /// Initializes a new instance of the <see cref="Log4NetProvider"/> class.
        /// </summary>
        /// <param name="log4NetConfigFile">The log4 net configuration file.</param>
        /// <param name="watch">if set to <c>true</c> [watch].</param>
        public Log4NetProvider(string log4NetConfigFile, bool watch)
        {
            loggerRepository = LogManager.CreateRepository(Assembly.GetEntryAssembly() ?? GetCallingAssemblyFromStartup(),
                                                           typeof(log4net.Repository.Hierarchy.Hierarchy));
            if (watch)
            {
                XmlConfigurator.ConfigureAndWatch(loggerRepository, new FileInfo(Path.GetFullPath(log4NetConfigFile)));
            }
            else
            {
                XmlConfigurator.Configure(loggerRepository, Parselog4NetConfigFile(log4NetConfigFile));
            }
        }

        /// <summary>
        /// Creates the logger.
        /// </summary>
        /// <param name="categoryName">The category name.</param>
        /// <returns>The <see cref="ILogger"/> instance.</returns>
        public ILogger CreateLogger(string categoryName)
            => this.loggers.GetOrAdd(categoryName, this.CreateLoggerImplementation);

        /// <summary>
        /// Performs application-defined tasks associated with freeing, releasing, or resetting unmanaged resources.
        /// </summary>
        public void Dispose()
        {
            this.Dispose(true);
            GC.SuppressFinalize(this);
        }

        /// <summary>
        /// Releases unmanaged and - optionally - managed resources.
        /// </summary>
        /// <param name="disposing"><c>true</c> to release both managed and unmanaged resources; <c>false</c> to release only unmanaged resources.</param>
        protected virtual void Dispose(bool disposing)
        {
            if (disposing)
            {
            }

            this.loggers.Clear();
        }

        /// <summary>
        /// Parses log4net config file.
        /// </summary>
        /// <param name="filename">The filename.</param>
        /// <returns>The <see cref="XmlElement"/> with the log4net XML element.</returns>
        private static XmlElement Parselog4NetConfigFile(string filename)
        {
            using (FileStream fp = File.OpenRead(filename))
            {
                var settings = new XmlReaderSettings
                {
                    DtdProcessing = DtdProcessing.Prohibit
                };

                var log4netConfig = new XmlDocument();
                using (var reader = XmlReader.Create(fp, settings))
                {
                    log4netConfig.Load(reader);
                }

                return log4netConfig["log4net"];
            }
        }

        /// <summary>
        /// Creates the logger implementation.
        /// </summary>
        /// <param name="name">The name.</param>
        /// <returns>The <see cref="Log4NetLogger"/> instance.</returns>
        private Log4NetLogger CreateLoggerImplementation(string name)
            => new Log4NetLogger(loggerRepository.Name, name);

        /// <summary>
        /// Tries to retrieve the assembly from a "Startup" type found in the stacktrace.
        /// </summary>
        /// <returns>Null for NetCoreApp 1.1 otherwise Assembly of Startup type if found in stacktrace.</returns>
        private static Assembly GetCallingAssemblyFromStartup()
        {
>>>>>>> 1c3d3ffe
#if NETCOREAPP1_1
			return null;
#else
            var stackTrace = new System.Diagnostics.StackTrace(2);

            for (int i = 0; i < stackTrace.FrameCount; i++)
            {
                var frame = stackTrace.GetFrame(i);
                var type = frame.GetMethod()?.DeclaringType;

                if (string.Equals(type?.Name, "Startup", StringComparison.OrdinalIgnoreCase))
                {
                    return type.Assembly;
                }
            }

            return null;
#endif
		}
	}
}<|MERGE_RESOLUTION|>--- conflicted
+++ resolved
@@ -1,12 +1,8 @@
 ﻿namespace Microsoft.Extensions.Logging
 {
-<<<<<<< HEAD
 	using System;
 	using System.Collections.Concurrent;
-	using System.Collections.Generic;
-	using System.Dynamic;
 	using System.IO;
-	using System.Linq;
 	using System.Reflection;
 	using System.Xml;
 	using System.Xml.XPath;
@@ -19,6 +15,7 @@
 	/// <summary>
 	/// The log4net provider class.
 	/// </summary>
+	/// <seealso cref="Microsoft.Extensions.Logging.ILoggerProvider" />
 	public class Log4NetProvider : ILoggerProvider
 	{
 		/// <summary>
@@ -31,39 +28,75 @@
 		/// </summary>
 		private readonly ConcurrentDictionary<string, Log4NetLogger> loggers = new ConcurrentDictionary<string, Log4NetLogger>();
 
+		/// <summary>
+		/// Initializes a new instance of the <see cref="Log4NetProvider"/> class.
+		/// </summary>
+		/// <param name="log4NetConfigFile">The log4NetConfigFile.</param>
+		public Log4NetProvider(string log4NetConfigFile)
+			: this(log4NetConfigFile, false, null)
+		{
+		}
 
 		/// <summary>
 		/// Initializes a new instance of the <see cref="Log4NetProvider"/> class.
 		/// </summary>
 		/// <param name="log4NetConfigFile">The log4 net configuration file.</param>
-		/// <param name="configurationSection">The configuration section. The values provided in this configuration will override the matching nodes value in original configuration file. You should use xpath as key (to find the node to override), and the new value as value.</param>
+		/// <param name="configurationSection">The configuration section.</param>
 		public Log4NetProvider(string log4NetConfigFile, IConfigurationSection configurationSection)
+			: this(log4NetConfigFile, false, configurationSection)
 		{
-			var log4NetConfigXml = ParseLog4NetConfigFile(log4NetConfigFile).ToXDocument();
-			var cfSectionAsDict = configurationSection.ConvertToDictionary();
-			foreach (string xpath in cfSectionAsDict.Keys)
-			{
-				var node = log4NetConfigXml.XPathSelectElement(xpath);
-				if (node != null && node.Attribute("value") != null)
-				{
-					node.Attribute("value").Value = cfSectionAsDict[xpath];
-				}
-			}
-			loggerRepository = LogManager.CreateRepository(Assembly.GetEntryAssembly() ?? GetCallingAssemblyFromStartup(),
-														   typeof(log4net.Repository.Hierarchy.Hierarchy));
-			XmlConfigurator.Configure(loggerRepository, log4NetConfigXml.ToXmlDocument().DocumentElement);
+		}
+
+		/// <summary>
+		/// Initializes a new instance of the <see cref="Log4NetProvider"/> class.
+		/// </summary>
+		/// <param name="log4NetConfigFile">The log4 net configuration file.</param>
+		/// <param name="watch">if set to <c>true</c> [watch].</param>
+		public Log4NetProvider(string log4NetConfigFile, bool watch)
+			: this(log4NetConfigFile, watch, null)
+		{
 		}
 
 
 		/// <summary>
-		/// Initializes a new instance of the <see cref="Log4NetProvider"/> class.
+		/// Initializes a new instance of the <see cref="Log4NetProvider" /> class.
 		/// </summary>
-		/// <param name="log4NetConfigFile">The log4NetConfigFile.</param>
-		public Log4NetProvider(string log4NetConfigFile)
+		/// <param name="log4NetConfigFile">The log4 net configuration file.</param>
+		/// <param name="watch">if set to <c>true</c> [watch].</param>
+		/// <param name="configurationSection">The configuration section.</param>
+		/// <exception cref="NotSupportedException">Wach cannot be true if you are overwriting config file values with values from configuration section.</exception>
+		private Log4NetProvider(string log4NetConfigFile, bool watch, IConfigurationSection configurationSection)
 		{
 			loggerRepository = LogManager.CreateRepository(Assembly.GetEntryAssembly() ?? GetCallingAssemblyFromStartup(),
 														   typeof(log4net.Repository.Hierarchy.Hierarchy));
-			XmlConfigurator.Configure(loggerRepository, ParseLog4NetConfigFile(log4NetConfigFile).DocumentElement);
+			if (watch && configurationSection != null)
+			{
+				throw new NotSupportedException("Wach cannot be true if you are overwriting config file values with values from configuration section.");
+			}
+
+			if (watch)
+			{
+				XmlConfigurator.ConfigureAndWatch(loggerRepository, new FileInfo(Path.GetFullPath(log4NetConfigFile)));
+			}
+			else
+			{
+				var configXml = ParseLog4NetConfigFile(log4NetConfigFile);
+				if (configurationSection != null)
+				{
+					var configXDoc = configXml.ToXDocument();
+					var cfSectionAsDict = configurationSection.ConvertToDictionary();
+					foreach (string xpath in cfSectionAsDict.Keys)
+					{
+						var node = configXDoc.XPathSelectElement(xpath);
+						if (node != null && node.Attribute("value") != null)
+						{
+							node.Attribute("value").Value = cfSectionAsDict[xpath];
+						}
+					}
+					configXml = configXDoc.ToXmlDocument();
+				}
+				XmlConfigurator.Configure(loggerRepository, configXml.DocumentElement);
+			}
 		}
 
 		/// <summary>
@@ -91,13 +124,11 @@
 		{
 			if (disposing)
 			{
-				return;
 			}
 
 			this.loggers.Clear();
 		}
 
-		
 		/// <summary>
 		/// Parses log4net config file.
 		/// </summary>
@@ -136,129 +167,6 @@
 		/// <returns>Null for NetCoreApp 1.1 otherwise Assembly of Startup type if found in stacktrace.</returns>
 		private static Assembly GetCallingAssemblyFromStartup()
 		{
-=======
-    using System;
-    using System.Collections.Concurrent;
-    using System.IO;
-    using System.Reflection;
-    using System.Xml;
-
-    using log4net;
-    using log4net.Config;
-    using log4net.Repository;
-
-    /// <summary>
-    /// The log4net provider class.
-    /// </summary>
-    public class Log4NetProvider : ILoggerProvider
-    {
-        /// <summary>
-        /// The log4net repository.
-        /// </summary>
-        private ILoggerRepository loggerRepository;
-
-        /// <summary>
-        /// The loggers collection.
-        /// </summary>
-        private readonly ConcurrentDictionary<string, Log4NetLogger> loggers = new ConcurrentDictionary<string, Log4NetLogger>();
-
-        /// <summary>
-        /// Initializes a new instance of the <see cref="Log4NetProvider"/> class.
-        /// </summary>
-        /// <param name="log4NetConfigFile">The log4NetConfigFile.</param>
-        public Log4NetProvider(string log4NetConfigFile)
-            : this(log4NetConfigFile, false)
-        {
-        }
-
-        /// <summary>
-        /// Initializes a new instance of the <see cref="Log4NetProvider"/> class.
-        /// </summary>
-        /// <param name="log4NetConfigFile">The log4 net configuration file.</param>
-        /// <param name="watch">if set to <c>true</c> [watch].</param>
-        public Log4NetProvider(string log4NetConfigFile, bool watch)
-        {
-            loggerRepository = LogManager.CreateRepository(Assembly.GetEntryAssembly() ?? GetCallingAssemblyFromStartup(),
-                                                           typeof(log4net.Repository.Hierarchy.Hierarchy));
-            if (watch)
-            {
-                XmlConfigurator.ConfigureAndWatch(loggerRepository, new FileInfo(Path.GetFullPath(log4NetConfigFile)));
-            }
-            else
-            {
-                XmlConfigurator.Configure(loggerRepository, Parselog4NetConfigFile(log4NetConfigFile));
-            }
-        }
-
-        /// <summary>
-        /// Creates the logger.
-        /// </summary>
-        /// <param name="categoryName">The category name.</param>
-        /// <returns>The <see cref="ILogger"/> instance.</returns>
-        public ILogger CreateLogger(string categoryName)
-            => this.loggers.GetOrAdd(categoryName, this.CreateLoggerImplementation);
-
-        /// <summary>
-        /// Performs application-defined tasks associated with freeing, releasing, or resetting unmanaged resources.
-        /// </summary>
-        public void Dispose()
-        {
-            this.Dispose(true);
-            GC.SuppressFinalize(this);
-        }
-
-        /// <summary>
-        /// Releases unmanaged and - optionally - managed resources.
-        /// </summary>
-        /// <param name="disposing"><c>true</c> to release both managed and unmanaged resources; <c>false</c> to release only unmanaged resources.</param>
-        protected virtual void Dispose(bool disposing)
-        {
-            if (disposing)
-            {
-            }
-
-            this.loggers.Clear();
-        }
-
-        /// <summary>
-        /// Parses log4net config file.
-        /// </summary>
-        /// <param name="filename">The filename.</param>
-        /// <returns>The <see cref="XmlElement"/> with the log4net XML element.</returns>
-        private static XmlElement Parselog4NetConfigFile(string filename)
-        {
-            using (FileStream fp = File.OpenRead(filename))
-            {
-                var settings = new XmlReaderSettings
-                {
-                    DtdProcessing = DtdProcessing.Prohibit
-                };
-
-                var log4netConfig = new XmlDocument();
-                using (var reader = XmlReader.Create(fp, settings))
-                {
-                    log4netConfig.Load(reader);
-                }
-
-                return log4netConfig["log4net"];
-            }
-        }
-
-        /// <summary>
-        /// Creates the logger implementation.
-        /// </summary>
-        /// <param name="name">The name.</param>
-        /// <returns>The <see cref="Log4NetLogger"/> instance.</returns>
-        private Log4NetLogger CreateLoggerImplementation(string name)
-            => new Log4NetLogger(loggerRepository.Name, name);
-
-        /// <summary>
-        /// Tries to retrieve the assembly from a "Startup" type found in the stacktrace.
-        /// </summary>
-        /// <returns>Null for NetCoreApp 1.1 otherwise Assembly of Startup type if found in stacktrace.</returns>
-        private static Assembly GetCallingAssemblyFromStartup()
-        {
->>>>>>> 1c3d3ffe
 #if NETCOREAPP1_1
 			return null;
 #else
